/**
 * @brief      Code to solve gas-driven binary evolution
 *
 *
 * @copyright  Jonathan Zrake, Clemson University (2020)
 *
 */




// ============================================================================
mod io;
mod scheme;
static ORBITAL_PERIOD: f64 = 2.0 * std::f64::consts::PI;

use std::time::Instant;
use std::collections::HashMap;
use num::rational::Rational64;
use ndarray::{ArcArray, Ix2};
use clap::Clap;
use kind_config;
use io_logical::verified;
use scheme::{
    State,
    Conserved,
    BlockIndex,
    BlockData,
    Mesh,
    Solver,
    Hydrodynamics,
    Isothermal,
    Euler
};




// ============================================================================
fn main() -> anyhow::Result<()>
{
    let _silence_hdf5_errors = hdf5::silence_errors();
    let app = App::parse();

    let model = kind_config::Form::new()
        .item("block_size"      , 256    , "Number of grid cells (per direction, per block)")
        .item("buffer_rate"     , 1e3    , "Rate of damping in the buffer region [orbital frequency @ domain radius]")
        .item("buffer_scale"    , 1.0    , "Length scale of the buffer transition region [a]")
        .item("cfl"             , 0.5    , "CFL parameter [~0.4-0.7]")
        .item("cpi"             , 1.0    , "Checkpoint interval [Orbits]")
        .item("domain_radius"   , 6.0    , "Half-size of the domain [a]")
        .item("hydro"           , "iso"  , "Hydrodynamics mode: [iso|euler]")
        .item("mach_number"     , 10.0   , "Orbital Mach number of the disk")
        .item("nu"              , 0.1    , "Kinematic viscosity [Omega a^2]")
        .item("num_blocks"      , 1      , "Number of blocks per (per direction)")
        .item("one_body"        , false  , "Collapse the binary to a single body (validation of central potential)")
        .item("plm"             , 1.5    , "PLM parameter theta [1.0, 2.0] (0.0 reverts to PCM)")
        .item("rk_order"        , 2      , "Runge-Kutta time integration order [1|2|3]")
        .item("sink_radius"     , 0.05   , "Radius of the sink region [a]")
        .item("sink_rate"       , 10.0   , "Sink rate to model accretion [Omega]")
        .item("softening_length", 0.05   , "Gravitational softening length [a]")
        .item("stress_dim"      , 2      , "Viscous stress tensor dimensionality [2:Farris14|3:Corrected]")
        .item("tfinal"          , 0.0    , "Time at which to stop the simulation [Orbits]")
        .item("tsi"             , 0.1    , "Time series interval [Orbits]")
        .item("mass_ratio"      , 1.0    , "Binary mass ratio (M2 / M1)")
        .item("eccentricity"    , 0.0    , "Orbital eccentricity")
        .merge_value_map_freezing(&app.restart_model_parameters()?, &vec!["num_blocks", "block_size", "one_body", "domain_radius"])?
        .merge_string_args(&app.model_parameters)?;

    let hydro: String = model.get("hydro").into();

    match hydro.as_str() {
        "iso"   => run(Driver::new(Isothermal::new()), app, model),
        "euler" => run(Driver::new(Euler::new()), app, model),
        _       => Err(anyhow::anyhow!("no such hydrodynamics mode '{}'", hydro))
    }
}




// ============================================================================
#[derive(Clap)]
struct App
{
    #[clap(about="Model parameters")]
    model_parameters: Vec<String>,

    #[clap(short, long, about="Restart file or directory [use latest checkpoint if directory]")]
    restart: Option<String>,

    #[clap(short, long, about="Output directory [default: data/ or restart directory]")]
    outdir: Option<String>,

    #[clap(long, default_value="1", about="Number of iterations between side effects")]
    fold: usize,

    #[clap(long, default_value="1", about="Number of worker threads to use")]
    threads: usize,

    #[clap(long, about="Parallelize on the tokio runtime [default: message passing]")]
    tokio: bool,

    #[clap(long, about="Do flux communication even if it's not needed [benchmarking]")]
    flux_comm: bool,

    #[clap(long, about="Reduce memory footprint [benchmarking]")]
    low_mem: bool,
}

impl App
{
    fn restart_file(&self) -> anyhow::Result<Option<verified::File>>
    {
        if let Some(restart) = self.restart.clone() {
            Ok(Some(verified::file_or_most_recent_matching_in_directory(restart, "chkpt.????.h5")?))
        } else {
            Ok(None)
        }
    }

    fn restart_rundir(&self) -> anyhow::Result<Option<verified::Directory>>
    {
        Ok(self.restart_file()?.map(|f| f.parent()))
    }

    fn restart_rundir_child(&self, filename: &str) -> anyhow::Result<Option<verified::File>>
    {
        if let Some(restart_rundir) = self.restart_rundir()? {
            Ok(Some(restart_rundir.existing_child(filename)?))
        } else {
            Ok(None)
        }
    }

    fn output_directory(&self) -> anyhow::Result<verified::Directory>
    {
        if let Some(outdir) = self.outdir.clone() {
            Ok(verified::Directory::require(outdir)?)
        } else if let Some(restart) = &self.restart_file()? {
            Ok(restart.parent())
        } else {
            Ok(verified::Directory::require("data".into())?)
        }
    }

    fn restart_model_parameters(&self) -> anyhow::Result<HashMap<String, kind_config::Value>>
    {
        if let Some(restart) = self.restart_file()? {
            Ok(io::read_model(restart)?)
        } else {
            Ok(HashMap::new())
        }
    }

    fn compute_units(&self, num_blocks: usize) -> usize
    {
        if self.tokio {
            num_cpus::get_physical().min(self.threads)
        } else {
            num_cpus::get_physical().min(num_blocks)
        }
    }
}




// ============================================================================
#[derive(hdf5::H5Type)]
#[repr(C)]
pub struct TimeSeriesSample
{
    pub time: f64,
}




// ============================================================================
#[derive(Clone, hdf5::H5Type)]
#[repr(C)]
pub struct RecurringTask
{
    count: usize,
    next_time: f64,
}

impl RecurringTask
{
    pub fn new() -> Self
    {
        Self{
            count: 0,
            next_time: 0.0,
        }
    }
    pub fn advance(&mut self, interval: f64)
    {
        self.count += 1;
        self.next_time += interval;
    }
}




// ============================================================================
#[derive(Clone)]
pub struct Tasks
{
    pub write_checkpoint: RecurringTask,
    pub record_time_sample: RecurringTask,

    pub call_count_this_run: usize,
    pub tasks_last_performed: Instant,
}




// ============================================================================
impl From<Tasks> for Vec<(String, RecurringTask)>
{
    fn from(tasks: Tasks) -> Self {
        vec![
            ("write_checkpoint".into(), tasks.write_checkpoint),
            ("record_time_sample".into(), tasks.record_time_sample),
        ]
    }
}

impl From<Vec<(String, RecurringTask)>> for Tasks
{
    fn from(a: Vec<(String, RecurringTask)>) -> Tasks {
        let task_map: HashMap<_, _> = a.into_iter().collect();
        Tasks {
            write_checkpoint:   task_map.get("write_checkpoint")  .cloned().unwrap_or_else(RecurringTask::new),
            record_time_sample: task_map.get("record_time_sample").cloned().unwrap_or_else(RecurringTask::new),
            call_count_this_run: 0,
            tasks_last_performed: Instant::now(),
        }
    }
}




// ============================================================================
impl Tasks
{
    fn new() -> Self
    {
        Self{
            write_checkpoint: RecurringTask::new(),
            record_time_sample: RecurringTask::new(),
            call_count_this_run: 0,
            tasks_last_performed: Instant::now(),
        }
    }

    fn record_time_sample<C: Conserved>(&mut self,
        state: &State<C>,
        time_series: &mut Vec<TimeSeriesSample>,
        model: &kind_config::Form)
    {
        self.record_time_sample.advance(model.get("tsi").into());
        time_series.push(TimeSeriesSample{time: state.time});
    }

    fn write_checkpoint<C: io::H5Conserved<T>, T: hdf5::H5Type + Clone>(&mut self,
        state: &State<C>,
        time_series: &Vec<TimeSeriesSample>,
        block_data: &Vec<BlockData<C>>,
        model: &kind_config::Form,
        app: &App) -> anyhow::Result<()>
    {
        let outdir = app.output_directory()?;
        let fname_chkpt       = outdir.child(&format!("chkpt.{:04}.h5", self.write_checkpoint.count));
        let fname_time_series = outdir.child("time_series.h5");

        self.write_checkpoint.advance(model.get("cpi").into());

        println!("write checkpoint {}", fname_chkpt);
        io::write_checkpoint(&fname_chkpt, &state, &block_data, &model.value_map(), &self)?;
        io::write_time_series(&fname_time_series, time_series)?;

        Ok(())
    }

    fn perform<C: io::H5Conserved<T>, T: hdf5::H5Type + Clone>(
        &mut self,
        state: &State<C>,
        time_series: &mut Vec<TimeSeriesSample>,
        block_data: &Vec<BlockData<C>>,
        mesh: &Mesh,
        model: &kind_config::Form,
        app: &App) -> anyhow::Result<()>
    {
        let elapsed     = self.tasks_last_performed.elapsed().as_secs_f64();
        let mzps        = (mesh.total_zones() as f64) * (app.fold as f64) * 1e-6 / elapsed;
        let mzps_per_cu = mzps / app.compute_units(block_data.len()) as f64 * i64::from(model.get("rk_order")) as f64;

        self.tasks_last_performed = Instant::now();

        if self.call_count_this_run > 0
        {
            println!("[{:05}] orbit={:.3} Mzps={:.2} (per cu-rk={:.2})", state.iteration, state.time / ORBITAL_PERIOD, mzps, mzps_per_cu);
        }

        if state.time / ORBITAL_PERIOD >= self.record_time_sample.next_time
        {
            self.record_time_sample(state, time_series, model);
        }

        if state.time / ORBITAL_PERIOD >= self.write_checkpoint.next_time
        {
            self.write_checkpoint(state, time_series, block_data, model, app)?;
        }

        self.call_count_this_run += 1;
        Ok(())
    }
}




// ============================================================================
trait InitialModel: Hydrodynamics
{
    fn primitive_at(&self, xy: (f64, f64)) -> Self::Primitive;
}




// ============================================================================
impl InitialModel for Isothermal
{
    fn primitive_at(&self, xy: (f64, f64)) -> Self::Primitive
    {
        let (x, y) = xy;
        let r0 = f64::sqrt(x * x + y * y);
        let ph = f64::sqrt(1.0 / (r0 * r0 + 0.01));
        let vp = f64::sqrt(ph);
        let vx = vp * (-y / r0);
        let vy = vp * ( x / r0);
        return hydro_iso2d::Primitive(1.0, vx, vy);
    }
}

impl InitialModel for Euler
{
    fn primitive_at(&self, xy: (f64, f64)) -> Self::Primitive
    {
        let (x, y) = xy;
        let r0 = f64::sqrt(x * x + y * y);
        let ph = f64::sqrt(1.0 / (r0 * r0 + 0.01));
        let vp = f64::sqrt(ph);
        let vx = vp * (-y / r0);
        let vy = vp * ( x / r0);
        return hydro_euler::euler_2d::Primitive(1.0, vx, vy, 0.0);
    }
}




/**
 * This struct provides functions to construct the core simulation data
 * structures. It is parameterized around System: Hydrodynamics and a Model:
 * InitialModel.
 */
struct Driver<System: Hydrodynamics + InitialModel>
{
    system: System,
}

impl<System: Hydrodynamics + InitialModel> Driver<System>
{
    fn new(system: System) -> Self
    {
        Self{system: system}
    }
    fn initial_conserved(&self, block_index: BlockIndex, mesh: &Mesh) -> ArcArray<System::Conserved, Ix2>
    {
        mesh.cell_centers(block_index)
            .mapv(|x| self.system.primitive_at(x))
            .mapv(|p| self.system.to_conserved(p))
            .to_shared()
    }
    fn initial_state(&self, mesh: &Mesh) -> State<System::Conserved>
    {
        State{
            time: 0.0,
            iteration: Rational64::new(0, 1),
            conserved: mesh.block_indexes().iter().map(|&i| self.initial_conserved(i, mesh)).collect()
        } 
    }
    fn initial_time_series(&self) -> Vec<TimeSeriesSample>
    {
        Vec::new()
    }
    fn block_data(&self, mesh: &Mesh) -> Vec<BlockData<System::Conserved>>
    {
        mesh.block_indexes().iter().map(|&block_index| {
            BlockData{
                cell_centers:      mesh.cell_centers(block_index).to_shared(),
                face_centers_x:    mesh.face_centers_x(block_index).to_shared(),
                face_centers_y:    mesh.face_centers_y(block_index).to_shared(),
                initial_conserved: self.initial_conserved(block_index, &mesh).to_shared(),
                index: block_index,
            }
        }).collect()
    }
}




// ============================================================================
fn create_solver(model: &kind_config::Form, app: &App) -> Solver
{
    let one_body: bool = model.get("one_body").into();

    let a = if one_body {1e-9} else {1.0};
    let m = 1.0;
    let q:f64 = model.get("mass_ratio").into();
    let e:f64 = model.get("eccentricity").into();

    Solver{
        buffer_rate:      model.get("buffer_rate").into(),
        buffer_scale:     model.get("buffer_scale").into(),
        cfl:              model.get("cfl").into(),
        domain_radius:    model.get("domain_radius").into(),
        mach_number:      model.get("mach_number").into(),
        nu:               model.get("nu").into(),
        plm:              model.get("plm").into(),
        rk_order:         model.get("rk_order").into(),
        sink_radius:      model.get("sink_radius").into(),
        sink_rate:        model.get("sink_rate").into(),
        softening_length: model.get("softening_length").into(),
        stress_dim:       model.get("stress_dim").into(),
        force_flux_comm:  app.flux_comm,
<<<<<<< HEAD
        orbital_elements: kepler_two_body::OrbitalElements(a, m, q, e),
=======
        low_mem:          app.low_mem,
        orbital_elements: kepler_two_body::OrbitalElements(if one_body {1e-9} else {1.0}, 1.0, 1.0, 0.0),
>>>>>>> 5dd3c5f7
    }
}

fn create_mesh(model: &kind_config::Form) -> Mesh
{
    Mesh{
        num_blocks: i64::from(model.get("num_blocks")) as usize,
        block_size: i64::from(model.get("block_size")) as usize,
        domain_radius: model.get("domain_radius").into(),
    }
}




// ============================================================================
fn run<S, C, T>(driver: Driver<S>, app: App, model: kind_config::Form) -> anyhow::Result<()>
    where
    S: 'static + Hydrodynamics<Conserved=C> + InitialModel,
    C: io::H5Conserved<T>,
    T: hdf5::H5Type + Clone
{
    let solver     = create_solver(&model, &app);
    let mesh       = create_mesh(&model);
    let block_data = driver.block_data(&mesh);
    let tfinal     = f64::from(model.get("tfinal"));
    let dt         = solver.min_time_step(&mesh);
    let mut state  = app.restart_file()?.map(io::read_state(&driver.system)).unwrap_or_else(|| Ok(driver.initial_state(&mesh)))?;
    let mut tasks  = app.restart_file()?.map(io::read_tasks).unwrap_or_else(|| Ok(Tasks::new()))?;
    let mut time_series = app.restart_rundir_child("time_series.h5")?.map(io::read_time_series).unwrap_or_else(|| Ok(driver.initial_time_series()))?;

    time_series.retain(|s| s.time < state.time);

    println!();
    for key in &model.sorted_keys() {
        println!("\t{:.<25} {: <8} {}", key, model.get(key), model.about(key));
    }
    println!();
    println!("\trestart file            = {}",      app.restart_file()?.map(|f|f.to_string()).unwrap_or("none".to_string()));
    println!("\tcompute units           = {:.04}",  app.compute_units(block_data.len()));
    println!("\teffective grid spacing  = {:.04}a", solver.effective_resolution(&mesh));
    println!("\tsink radius / grid cell = {:.04}",  solver.sink_radius / solver.effective_resolution(&mesh));
    println!();

    tasks.perform(&state, &mut time_series, &block_data, &mesh, &model, &app)?;

    use tokio::runtime::Builder;

    let runtime = if app.tokio {
        Some(Builder::new_multi_thread().worker_threads(app.threads).build()?)
    } else {
        None
    };

    while state.time < tfinal * ORBITAL_PERIOD
    {
        if app.tokio {
            state = scheme::advance_tokio(state, driver.system, &block_data, &mesh, &solver, dt, app.fold, runtime.as_ref().unwrap());
        } else {
            scheme::advance_channels(&mut state, driver.system, &block_data, &mesh, &solver, dt, app.fold);
        }
        tasks.perform(&state, &mut time_series, &block_data, &mesh, &model, &app)?;
    }
    Ok(())
}<|MERGE_RESOLUTION|>--- conflicted
+++ resolved
@@ -443,12 +443,8 @@
         softening_length: model.get("softening_length").into(),
         stress_dim:       model.get("stress_dim").into(),
         force_flux_comm:  app.flux_comm,
-<<<<<<< HEAD
+        low_mem:          app.low_mem,
         orbital_elements: kepler_two_body::OrbitalElements(a, m, q, e),
-=======
-        low_mem:          app.low_mem,
-        orbital_elements: kepler_two_body::OrbitalElements(if one_body {1e-9} else {1.0}, 1.0, 1.0, 0.0),
->>>>>>> 5dd3c5f7
     }
 }
 
