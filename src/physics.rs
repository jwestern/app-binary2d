--- conflicted
+++ resolved
@@ -507,7 +507,6 @@
 
             } else if solver.cool_type=="T^4" {
 
-<<<<<<< HEAD
                 let msol_cgs      = 1.989e33;                                                //solar mass in grams
                 let pc_cgs        = 3.086e18;                                                //parsec in centimeters
                 let gnewton_cgs   = 6.6725985e-8;                                            //G Newton in cgs
@@ -524,11 +523,6 @@
                 let kboltz_code   = kboltz_cgs * gram * centimeter.powi(2) / second.powi(2); //Boltzmann constant in code units
                 let temperature   = mproton_code / kboltz_code * primitive.gas_pressure() / primitive.mass_density(); //Temperature in Kelvin
                 let cooling_candidate = sigma_sb_code * temperature.powi(4) * slow_on;
-
-=======
-                let epsilon = primitive.gas_pressure() / primitive.mass_density() / (self.gamma_law_index - 1.0);
-                let cooling_candidate = solver.disk_mass * epsilon.powi(4) * (solver.cooling_rate / ORBITAL_PERIOD).powf(3.0) * slow_on;
->>>>>>> 99c5ec09
                 if uthermal / cooling_candidate < min_cool {
                     //println!("Cooling capped at t={} x={} y={} r={}", t_orbits, x, y, rsq.sqrt());
                     -uthermal/min_cool
